--- conflicted
+++ resolved
@@ -140,17 +140,7 @@
         self.btn_manage_sandbox.connect("clicked", self.__show_sandbox_settings)
         self.btn_manage_versioning_patterns.connect("clicked", self.__show_exclusionpatterns_settings)
         self.btn_manage_vmtouch.connect("clicked", self.__show_vmtouch_settings)
-<<<<<<< HEAD
-        self.btn_cwd_reset.connect("clicked", self.choose_cwd, True)
-=======
-        self.btn_cwd.connect("clicked", self.choose_cwd)
-        self.btn_cwd_reset.connect("clicked", self.reset_cwd)
-        self.toggle_sync.connect('toggled', self.__set_wine_sync)
-        self.toggle_esync.connect('toggled', self.__set_esync)
-        self.toggle_fsync.connect('toggled', self.__set_fsync)
-        self.toggle_futex2.connect('toggled', self.__set_futex2)
-        self.switch_dxvk.connect('state-set', self.__toggle_dxvk)
->>>>>>> 1a6f71bd
+        self.btn_cwd_reset.connect("clicked", self.reset_cwd, True)
         self.switch_mangohud.connect('state-set', self.__toggle_mangohud)
         self.switch_obsvkc.connect('state-set', self.__toggle_obsvkc)
         self.switch_vkbasalt.connect('state-set', self.__toggle_vkbasalt)
