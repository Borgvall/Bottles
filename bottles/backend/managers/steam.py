# steam.py
#
# Copyright 2022 brombinmirko <send@mirko.pm>
#
# This program is free software: you can redistribute it and/or modify
# it under the terms of the GNU General Public License as published by
# the Free Software Foundation, in version 3 of the License.
#
# This program is distributed in the hope that it will be useful,
# but WITHOUT ANY WARRANTY; without even the implied warranty of
# MERCHANTABILITY or FITNESS FOR A PARTICULAR PURPOSE.  See the
# GNU General Public License for more details.
#
# You should have received a copy of the GNU General Public License
# along with this program.  If not, see <http://www.gnu.org/licenses/>.
#

import contextlib
import os
import shlex
import shutil
import uuid
from datetime import datetime
from functools import lru_cache
from glob import glob
from pathlib import Path
from typing import Union, Dict, Optional

from bottles.backend.globals import Paths
from bottles.backend.models.config import BottleConfig
from bottles.backend.models.result import Result
from bottles.backend.models.samples import Samples
from bottles.backend.models.vdict import VDFDict
from bottles.backend.state import Signals, SignalManager
from bottles.backend.utils import vdf
from bottles.backend.utils.manager import ManagerUtils
from bottles.backend.utils.steam import SteamUtils
from bottles.backend.wine.winecommand import WineCommand

from bottles.backend.logger import Logger

logging = Logger()


class SteamManager:
    steamapps_path = None
    userdata_path = None
    localconfig_path = None
    localconfig = {}
    library_folders = []

    def __init__(self, config: Optional[BottleConfig] = None, is_windows: bool = False, check_only: bool = False):
        self.config = config
        self.is_windows = is_windows
        self.steam_path = self.__find_steam_path()
        self.is_steam_supported = self.steam_path is not None
        if self.is_steam_supported and not check_only:
            self.steamapps_path = self.__get_scoped_path("steamapps")
            self.userdata_path = self.__get_scoped_path("userdata")
            self.localconfig_path = self.__get_local_config_path()
            self.localconfig = self.__get_local_config()
            self.library_folders = self.__get_library_folders()

    def __find_steam_path(self) -> Union[str, None]:
        if self.is_windows and self.config:
            paths = [os.path.join(ManagerUtils.get_bottle_path(self.config), "drive_c/Program Files (x86)/Steam")]
        else:
            paths = [
                os.path.join(Path.home(), ".var/app/com.valvesoftware.Steam/data/Steam"),
                os.path.join(Path.home(), ".local/share/Steam"),
                os.path.join(Path.home(), ".steam/debian-installation"),
                os.path.join(Path.home(), ".steam/steam"),
                os.path.join(Path.home(), ".steam"),
            ]

        for path in paths:
            if os.path.isdir(path):
                return path
        return None

    def __get_scoped_path(self, scope: str = "steamapps"):
        """scopes: steamapps, userdata"""
        if scope not in ["steamapps", "userdata"]:
            raise ValueError("scope must be either 'steamapps' or 'userdata'")

        path = os.path.join(self.steam_path, scope)
        if os.path.isdir(path):
            return path
        return None

    @staticmethod
    def get_acf_data(libraryfolder: str, app_id: str) -> Union[dict, None]:
        acf_path = os.path.join(libraryfolder, f"steamapps/appmanifest_{app_id}.acf")
        if not os.path.isfile(acf_path):
            return None

        with open(acf_path, "r", errors="replace") as f:
            data = SteamUtils.parse_acf(f.read())

        return data

    def __get_local_config_path(self) -> Union[str, None]:
        if self.userdata_path is None:
            return None

        confs = glob(os.path.join(self.userdata_path, "*/config/localconfig.vdf"))
        if len(confs) == 0:
            logging.warning("Could not find any localconfig.vdf file in Steam userdata")
            return None

        return confs[0]

    def __get_library_folders(self) -> Union[list, None]:
        if not self.steamapps_path:
            return None

        library_folders_path = os.path.join(self.steamapps_path, "libraryfolders.vdf")
        library_folders = []

        if not os.path.exists(library_folders_path):
            logging.warning("Could not find the libraryfolders.vdf file")
            return None

        with open(library_folders_path, "r", errors="replace") as f:
            _library_folders = SteamUtils.parse_vdf(f.read())

        if _library_folders is None or not _library_folders.get("libraryfolders"):
            logging.warning(f"Could not parse libraryfolders.vdf")
            return None

        for _, folder in _library_folders["libraryfolders"].items():
            if not isinstance(folder, dict) \
                    or not folder.get("path") \
                    or not folder.get("apps"):
                continue

            library_folders.append(folder)

        return library_folders if len(library_folders) > 0 else None

    @lru_cache
    def get_appid_library_path(self, appid: str) -> Union[str, None]:
        if self.library_folders is None:
            return None

        # This will always be a list because of the check before
        # pylint: disable=E1133
        for folder in self.library_folders:
            if appid in folder["apps"].keys():
                return folder["path"]
        return None

    def __get_local_config(self) -> dict:
        if self.localconfig_path is None:
            return {}

        with open(self.localconfig_path, "r", errors="replace") as f:
            data = SteamUtils.parse_vdf(f.read())

        if data is None:
            logging.warning(f"Could not parse localconfig.vdf")
            return {}

        return data

    def save_local_config(self, new_data: dict):
        if self.localconfig_path is None:
            return

        if os.path.isfile(self.localconfig_path):
            now = datetime.now().strftime("%Y-%m-%d_%H-%M-%S")
            shutil.copy(self.localconfig_path, f"{self.localconfig_path}.bck.{now}")

        with open(self.localconfig_path, "w") as f:
            SteamUtils.to_vdf(VDFDict(new_data), f)

        logging.info(f"Steam config saved")

    @staticmethod
    @lru_cache
    def get_runner_path(pfx_path: str) -> Union[tuple, None]:
        """Get runner path from config_info file"""
        config_info = os.path.join(pfx_path, "config_info")

        if not os.path.isfile(config_info):
            return None

        with open(config_info, "r") as f:
            lines = f.readlines()
            if len(lines) < 10:
                logging.error(f"{config_info} is not valid, cannot get Steam Proton path")
                return None

            proton_path = lines[1].strip().removesuffix("/share/fonts/")

            if proton_path.endswith("/files"):
                proton_path = proton_path.removesuffix("/files")
            elif proton_path.endswith("/dist"):
                proton_path = proton_path.removesuffix("/dist")

            if not SteamUtils.is_proton(proton_path):
                logging.error(f"{proton_path} is not a valid Steam Proton path")
                return None

            return proton_path

    def list_apps_ids(self) -> dict:
        """List all apps in Steam"""
        apps = self.localconfig.get("UserLocalConfigStore", {}) \
            .get("Software", {}) \
            .get("Valve", {}) \
            .get("Steam", {})
        if "apps" in apps:
            apps = apps.get("apps")
        elif "Apps" in apps:
            apps = apps.get("Apps")
        else:
            apps = {}
        return apps

    def get_installed_apps_as_programs(self) -> list:
        """This is a Steam for Windows only function"""
        if not self.is_windows:
            raise NotImplementedError("This function is only implemented for Windows versions of Steam")

        apps_ids = self.list_apps_ids()
        apps = []

        if len(apps_ids) == 0:
            return []

        for app_id in apps_ids:
            _acf = self.get_acf_data(self.steam_path, app_id)
            if _acf is None:
                continue

            _path = _acf["AppState"].get("LauncherPath", "C:\\Program Files (x86)\\Steam\\steam.exe")
            _executable = _path.split("\\")[-1]
            _folder = ManagerUtils.get_exe_parent_dir(self.config, _path)
            apps.append({
                "executable": _executable,
                "arguments": f"steam://run/{app_id}",
                "name": _acf["AppState"]["name"],
                "path": _path,
                "folder": _folder,
                "icon": "com.usebottles.bottles-program",
                "dxvk": self.config.Parameters.dxvk,
                "vkd3d": self.config.Parameters.vkd3d,
                "dxvk_nvapi": self.config.Parameters.dxvk_nvapi,
                "fsr": self.config.Parameters.fsr,
                "virtual_desktop": self.config.Parameters.virtual_desktop,
                "pulseaudio_latency": self.config.Parameters.pulseaudio_latency,
                "id": str(uuid.uuid4()),
            })

        return apps

    def list_prefixes(self) -> Dict[str, BottleConfig]:
        apps = self.list_apps_ids()
        prefixes = {}

        if len(apps) == 0:
            return {}

        for appid, appdata in apps.items():
            _library_path = self.get_appid_library_path(appid)
            if _library_path is None:
                continue

            _path = os.path.join(_library_path, "steamapps/compatdata", appid)

            if not os.path.isdir(os.path.join(_path, "pfx")):
                logging.debug(f"{appid} does not contain a prefix")
                continue

            _launch_options = self.get_launch_options(appid, appdata)
            _dir_name = os.path.basename(_path)
            _acf = self.get_acf_data(_library_path, _dir_name)
            _runner_path = self.get_runner_path(_path)
            _creation_date = datetime.fromtimestamp(os.path.getctime(_path)) \
                .strftime("%Y-%m-%d %H:%M:%S.%f")

            if not isinstance(_acf, dict):
                # WORKAROUND: for corrupted acf files, this is not at our fault
                continue

            if _acf is None or not _acf.get("AppState"):
                logging.warning(f"A Steam prefix was found, but there is no ACF for it: {_dir_name}, skipping…")
                continue

            if SteamUtils.is_proton(os.path.join(_library_path, "steamapps/common", _acf["AppState"]["installdir"])):
                # skip Proton default prefix
                logging.warning(f"A Steam prefix was found, but it is a Proton one: {_dir_name}, skipping…")
                continue

            if _runner_path is None:
                logging.warning(f"A Steam prefix was found, but there is no Proton for it: {_dir_name}, skipping…")
                continue

            _conf = BottleConfig()
            _conf.Name = _acf["AppState"].get("name", "Unknown")
            _conf.Environment = "Steam"
            _conf.CompatData = _dir_name
            _conf.Path = os.path.join(_path, "pfx")
<<<<<<< HEAD
            _conf.Runner = os.path.basename(_runner_path)
            _conf.RunnerPath = _runner_path
            _conf.WorkingDir = os.path.join(_conf["Path"], "drive_c")
=======
            _conf.Runner = _runner[0]
            _conf.RunnerPath = _runner[1]
            _conf.WorkingDir = os.path.join(_conf.get("Path", ""), "drive_c")
>>>>>>> 6f74949b
            _conf.Creation_Date = _creation_date
            _conf.Update_Date = datetime.fromtimestamp(
                int(_acf["AppState"].get("LastUpdated", 0))
            ).strftime("%Y-%m-%d %H:%M:%S.%f")

            # Launch options
            _conf.Parameters.mangohud = ("mangohud" in _launch_options.get("command", ""))
            _conf.Parameters.gamemode = ("gamemode" in _launch_options.get("command", ""))
            _conf.Environment_Variables = _launch_options.get("env_vars", {})
            for p in _launch_options.get("env_params", {}):
                _conf.Parameters[p] = _launch_options["env_params"].get(p, "")


            prefixes[_dir_name] = _conf

        return prefixes

    def update_bottles(self):
        prefixes = self.list_prefixes()

        with contextlib.suppress(FileNotFoundError):
            shutil.rmtree(Paths.steam)  # generate new configs at start

        for _, conf in prefixes.items():
            _bottle = os.path.join(Paths.steam, conf.CompatData)

            os.makedirs(_bottle, exist_ok=True)

            conf.dump(os.path.join(_bottle, "bottle.yml"))

    def get_app_config(self, prefix: str) -> dict:
        _fail_msg = f"Fail to get app config from Steam for: {prefix}"

        if len(self.localconfig) == 0:
            logging.warning(_fail_msg)
            return {}

        apps = self.localconfig.get("UserLocalConfigStore", {}) \
            .get("Software", {}) \
            .get("Valve", {}) \
            .get("Steam", {})
        if "apps" in apps:
            apps = apps.get("apps")
        elif "Apps" in apps:
            apps = apps.get("Apps")
        else:
            apps = {}

        if len(apps) == 0 or prefix not in apps:
            logging.warning(_fail_msg)
            return {}

        return apps[prefix]

    def get_launch_options(self, prefix: str, app_conf: Optional[dict] = None) -> {}:
        if app_conf is None:
            app_conf = self.get_app_config(prefix)

        launch_options = app_conf.get("LaunchOptions", "")
        _fail_msg = f"Fail to get launch options from Steam for: {prefix}"
        prefix, args = "", ""
        env_vars = {}
        res = {
            "command": "",
            "args": "",
            "env_vars": {},
            "env_params": {}
        }

        if len(launch_options) == 0:
            logging.debug(_fail_msg)
            return res

        if "%command%" in launch_options:
            _c = launch_options.split("%command%")
            prefix = _c[0] if len(_c) > 0 else ""
            args = _c[1] if len(_c) > 1 else ""
        else:
            args = launch_options

        try:
            prefix_list = shlex.split(prefix.strip())
        except ValueError:
            prefix_list = prefix.split(shlex.quote(prefix.strip()))

        for p in prefix_list.copy():
            if "=" in p:
                k, v = p.split("=", 1)
                v = shlex.quote(v) if " " in v else v
                env_vars[k] = v
                prefix_list.remove(p)

        command = " ".join(prefix_list)
        res = {
            "command": command,
            "args": args,
            "env_vars": env_vars,
            "env_params": {}
        }
        tmp_env_vars = res["env_vars"].copy()

        for e in tmp_env_vars:
            if e in Samples.bottles_to_steam_relations:
                k, v = Samples.bottles_to_steam_relations[e]
                if v is None:
                    v = tmp_env_vars[e]
                res["env_params"][k] = v
                del res["env_vars"][e]

        return res

    # noinspection PyTypeChecker
    def set_launch_options(self, prefix: str, options: dict):
        original_launch_options = self.get_launch_options(prefix)
        _fail_msg = f"Fail to set launch options for: {prefix}"

        if 0 in [len(self.localconfig), len(original_launch_options)]:
            logging.warning(_fail_msg)
            return

        command = options.get("command", "")
        env_vars = options.get("env_vars", {})

        if len(env_vars) > 0:
            for k, v in env_vars.items():
                v = shlex.quote(v) if " " in v else v
                original_launch_options["env_vars"][k] = v

        launch_options = ""

        for e, v in original_launch_options["env_vars"].items():
            launch_options += f"{e}={v} "
        launch_options += f"{command} %command% {original_launch_options['args']}"

        try:
            self.localconfig["UserLocalConfigStore"]["Software"]["Valve"]["Steam"]["apps"][prefix]["LaunchOptions"] \
                = launch_options
        except (KeyError, TypeError):
            self.localconfig["UserLocalConfigStore"]["Software"]["Valve"]["Steam"]["Apps"][prefix]["LaunchOptions"] \
                = launch_options

        self.save_local_config(self.localconfig)

    # noinspection PyTypeChecker
    def del_launch_option(self, prefix: str, key_type: str, key: str):
        original_launch_options = self.get_launch_options(prefix)
        key_types = ["env_vars", "command"]
        _fail_msg = f"Fail to delete a launch option for: {prefix}"

        if 0 in [len(self.localconfig), len(original_launch_options)]:
            logging.warning(_fail_msg)
            return

        if key_type not in key_types:
            logging.warning(_fail_msg + f"\nKey type: {key_type} is not valid")
            return

        if key_type == "env_vars":
            if key in original_launch_options["env_vars"]:
                del original_launch_options["env_vars"][key]
        elif key_type == "command":
            if key in original_launch_options["command"]:
                original_launch_options["command"] = original_launch_options["command"].replace(key, "")

        launch_options = ""

        for e, v in original_launch_options["env_vars"].items():
            launch_options += f"{e}={v} "

        launch_options += f"{original_launch_options['command']} %command% {original_launch_options['args']}"
        try:
            self.localconfig["UserLocalConfigStore"]["Software"]["Valve"]["Steam"]["apps"][prefix]["LaunchOptions"] \
                = launch_options
        except (KeyError, TypeError):
            self.localconfig["UserLocalConfigStore"]["Software"]["Valve"]["Steam"]["Apps"][prefix]["LaunchOptions"] \
                = launch_options

        self.save_local_config(self.localconfig)

    def update_bottle(self, config: BottleConfig) -> BottleConfig:
        pfx = config.CompatData
        launch_options = self.get_launch_options(pfx)
        _fail_msg = f"Fail to update bottle for: {pfx}"

        args = launch_options.get("args", "")
        if isinstance(args, dict) or args == "{}":
            args = ""

        winecmd = WineCommand(config, "%command%", arguments=args)
        command = winecmd.get_cmd("%command%", return_steam_cmd=True)
        env_vars = winecmd.get_env(launch_options["env_vars"], return_steam_env=True)

        if "%command%" in command:
            command, _args = command.split("%command%")
            args = args + " " + _args

        options = {
            "command": command,
            "args": args,
            "env_vars": env_vars
        }
        self.set_launch_options(pfx, options)
        self.config = config
        return config

    @staticmethod
    def launch_app(prefix: str):
        logging.info(f"Launching AppID {prefix} with Steam")
        uri = f"steam://rungameid/{prefix}"
        SignalManager.send(Signals.GShowUri, Result(data=uri))

    def add_shortcut(self, program_name: str, program_path: str):
        logging.info(f"Adding shortcut for {program_name}")
        cmd = "xdg-open"
        args = "bottles:run/'{0}'/'{1}'"

        if self.userdata_path is None:
            logging.warning("Userdata path is not set")
            return Result(False)

        confs = glob(os.path.join(self.userdata_path, "*/config/"))
        shortcut = {
            "AppName": program_name,
            "Exe": cmd,
            "StartDir": ManagerUtils.get_bottle_path(self.config),
            "icon": ManagerUtils.extract_icon(self.config, program_name, program_path),
            "ShortcutPath": "",
            "LaunchOptions": args.format(self.config.Name, program_name),
            "IsHidden": 0,
            "AllowDesktopConfig": 1,
            "AllowOverlay": 1,
            "OpenVR": 0,
            "Devkit": 0,
            "DevkitGameID": "",
            "DevkitOverrideAppID": "",
            "LastPlayTime": 0,
            "tags": {"0": "Bottles"}
        }

        for c in confs:
            _shortcuts = {}
            _existing = {}

            if os.path.exists(os.path.join(c, "shortcuts.vdf")):
                with open(os.path.join(c, "shortcuts.vdf"), "rb") as f:
                    try:
                        _existing = vdf.binary_loads(f.read()).get("shortcuts", {})
                    except:
                        continue

            _all = list(_existing.values()) + [shortcut]
            _shortcuts = {"shortcuts": {str(i): s for i, s in enumerate(_all)}}

            with open(os.path.join(c, "shortcuts.vdf"), "wb") as f:
                f.write(vdf.binary_dumps(_shortcuts))

        logging.info(f"Added shortcut for {program_name}")
        return Result(True)<|MERGE_RESOLUTION|>--- conflicted
+++ resolved
@@ -302,15 +302,9 @@
             _conf.Environment = "Steam"
             _conf.CompatData = _dir_name
             _conf.Path = os.path.join(_path, "pfx")
-<<<<<<< HEAD
             _conf.Runner = os.path.basename(_runner_path)
             _conf.RunnerPath = _runner_path
-            _conf.WorkingDir = os.path.join(_conf["Path"], "drive_c")
-=======
-            _conf.Runner = _runner[0]
-            _conf.RunnerPath = _runner[1]
             _conf.WorkingDir = os.path.join(_conf.get("Path", ""), "drive_c")
->>>>>>> 6f74949b
             _conf.Creation_Date = _creation_date
             _conf.Update_Date = datetime.fromtimestamp(
                 int(_acf["AppState"].get("LastUpdated", 0))
